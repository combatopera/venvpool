--- conflicted
+++ resolved
@@ -44,13 +44,9 @@
         log.info('Not user-installable.')
         return
     project = headinfo.config.name
-<<<<<<< HEAD
+    # XXX: When building a tag use that same version?
     with urlopen("https://pypi.org/rss/project/%s/releases.xml" % project) as f:
         version = ET.parse(f).find('./channel/item/title').text
-=======
-    # XXX: When building a tag use that same version?
-    version, = re.findall("^%s [(]([^)]+)" % re.escape(project), Program.text(Path(sys.executable).parent / 'pip').search(project), re.MULTILINE)
->>>>>>> 44e83eed
     req = "%s==%s" % (project, version)
     for pyversion in pyversions:
         log.info("Python version: %s", pyversion)
